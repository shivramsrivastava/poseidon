/*
Copyright 2018 The Kubernetes Authors.

Licensed under the Apache License, Version 2.0 (the "License");
you may not use this file except in compliance with the License.
You may obtain a copy of the License at

    http://www.apache.org/licenses/LICENSE-2.0

Unless required by applicable law or agreed to in writing, software
distributed under the License is distributed on an "AS IS" BASIS,
WITHOUT WARRANTIES OR CONDITIONS OF ANY KIND, either express or implied.
See the License for the specific language governing permissions and
limitations under the License.
*/

package framework

import (
	"bytes"
	"flag"
	"fmt"
	"os"
	"os/exec"
	"path"
	"strings"
	"time"

	. "github.com/onsi/ginkgo"
	. "github.com/onsi/gomega"
	"k8s.io/api/core/v1"
	"k8s.io/api/extensions/v1beta1"
	rbacv1 "k8s.io/api/rbac/v1"
	metav1 "k8s.io/apimachinery/pkg/apis/meta/v1"
	"k8s.io/apimachinery/pkg/util/intstr"
	clientset "k8s.io/client-go/kubernetes"
	"k8s.io/client-go/rest"
	"k8s.io/client-go/tools/clientcmd"
)

var kubeConfig = flag.String(clientcmd.RecommendedConfigPathFlag, os.Getenv(clientcmd.RecommendedConfigPathEnvVar), "Path to kubeconfig containing embedded authinfo.")
var kubectlPath = flag.String("kubectl-path", "kubectl", "The kubectl binary to use. For development, you might use 'cluster/kubectl.sh' here.")
var poseidonVersion = flag.String("poseidonVersion", "version", "The poseidon image version")
var gcrProject = flag.String("gcrProject", "google_containers", "The gcloud project")
var testNamespace = flag.String("testNamespace", "poseidon-test", "The namespace to use for test")
var clusterRole = flag.String("clusterRole", os.Getenv("CLUSTERROLE"), "The cluster role")

const (
	poseidonDeploymentName  = "poseidon"
	firmamentDeploymentName = "firmament-scheduler"
)

func init() {
	flag.Parse()
	getKubeConfigFromEnv()
}

// Framework supports common operations used by e2e tests; it will keep a client & a namespace for you.
// Eventual goal is to merge this with integration test framework.
type Framework struct {
	BaseName  string
	ClientSet clientset.Interface
	Namespace *v1.Namespace
	TestingNS string
	Options   FrameworkOptions
}

type FrameworkOptions struct {
	ClientQPS   float32
	ClientBurst int
}

// NewDefaultFramework makes a new framework and sets up a BeforeEach/AfterEach for
// you (you can write additional before/after each functions).
func NewDefaultFramework(baseName string) *Framework {
	options := FrameworkOptions{
		ClientQPS:   20,
		ClientBurst: 50,
	}
	return NewFramework(baseName, options)
}

// NewFramework makes a new framework and sets up a BeforeEach/AfterEach
func NewFramework(baseName string, options FrameworkOptions) *Framework {
	f := &Framework{
		BaseName:  baseName,
		Options:   options,
		ClientSet: nil,
		TestingNS: *testNamespace,
	}
	BeforeSuite(f.BeforeEach)
	AfterSuite(f.AfterEach)
	return f
}

// BeforeEach gets a client and makes a namespace.
func (f *Framework) BeforeEach() {
	var err error
	if f.ClientSet == nil {
		var config *rest.Config
		var err error
		config, err = clientcmd.BuildConfigFromFlags("", *kubeConfig)
		if err != nil {
			panic(err)
		}
		cs, err := clientset.NewForConfig(config)
		if err != nil {
			panic(err)
		}
		f.ClientSet = cs

	}

	Logf("Poseidon test are pointing to %v", *kubeConfig)

	if err := f.DeleteService(f.TestingNS, "poseidon"); err != nil {
		Logf("Error deleting service poseidon: %v", err)
	}
	if err := f.DeleteService(f.TestingNS, "firmament-service"); err != nil {
		Logf("Error deleting service firmament-service: %v", err)
	}

	if len(*clusterRole) == 0 {
		*clusterRole = "poseidon"
	}
	if err := f.DeletePoseidonClusterRole(*clusterRole, f.TestingNS); err != nil {
		Logf("Error deleting cluster role: %v", err)
	}

	// This is needed if we have a dirty test run which leaves the pods and deployments hanging
	if err := f.deleteNamespaceIfExist(f.TestingNS); err != nil {
		Logf("Error occurred when delete namespace if exist: %v", err)
	}
	if err := f.DeleteDeploymentIfExist(f.TestingNS, poseidonDeploymentName); err != nil {
		Logf("Error occurred when delete deployment if exist: %v", err)
	}
	if err := f.DeleteDeploymentIfExist(f.TestingNS, firmamentDeploymentName); err != nil {
		Logf("Error occurred when delete deployment if exist: %v", err)
	}

	f.Namespace, err = f.createNamespace(f.ClientSet)
	Expect(err).NotTo(HaveOccurred())

	Logf("After namespace creation %v", f.Namespace)

	err = f.CreateFirmament()
	Expect(err).NotTo(HaveOccurred())

	err = f.CreatePoseidon()
	Expect(err).NotTo(HaveOccurred())

}

// AfterEach deletes the namespace, after reading its events.
func (f *Framework) AfterEach() {
	//delete ns
	var err error

	if f.ClientSet == nil {
		Expect(f.ClientSet).To(Not(Equal(nil)))
	}

	// Fetch Poseidon and Firmament logs before ending the test suite
	f.FetchLogsFromFirmament(f.TestingNS)
	f.FetchLogsFromPoseidon(f.TestingNS)
	Logf("Delete namespace called")
	err = f.deleteNamespace(f.TestingNS)
	Expect(err).NotTo(HaveOccurred())

	err = f.DeleteDeploymentIfExist(f.TestingNS, poseidonDeploymentName)
	Expect(err).NotTo(HaveOccurred())

	err = f.DeleteDeploymentIfExist(f.TestingNS, firmamentDeploymentName)
	Expect(err).NotTo(HaveOccurred())

}

// WaitForPodNotFound waits for the pod to be completely terminated (not "Get-able").
func (f *Framework) WaitForPodNotFound(podName string, timeout time.Duration) error {
	return waitForPodNotFoundInNamespace(f.ClientSet, podName, f.Namespace.Name, timeout)
}

// WaitForPodRunning waits for the pod to run in the namespace.
func (f *Framework) WaitForPodRunning(podName string) error {
	return WaitForPodNameRunningInNamespace(f.ClientSet, podName, f.Namespace.Name)
}

// WaitForPodRunningSlow waits for the pod to run in the namespace.
// It has a longer timeout then WaitForPodRunning (util.slowPodStartTimeout).
func (f *Framework) WaitForPodRunningSlow(podName string) error {
	return waitForPodRunningInNamespaceSlow(f.ClientSet, podName, f.Namespace.Name)
}

// WaitForPodNoLongerRunning waits for the pod to no longer be running in the namespace, for either
// success or failure.
func (f *Framework) WaitForPodNoLongerRunning(podName string) error {
	return WaitForPodNoLongerRunningInNamespace(f.ClientSet, podName, f.Namespace.Name)
}

// CreateFirmament create firmament deployment
func (f *Framework) CreateFirmament() error {
	Logf("Create Firmament Deployment")
	deployment, err := f.createFirmamentDeployment()
	if err != nil {
		return fmt.Errorf("failed to create Firmament Deployment. error: %v", err)
	}

	Logf("Create Firmament Service")
	if err := f.createFirmamentService(); err != nil {
		return fmt.Errorf("failed to create Firmament Service. error: %v", err)
	}

	if err := f.WaitForDeploymentComplete(deployment); err != nil {
		return fmt.Errorf("timeout to wait deployment: %v to complete. error: %v", deployment, err)
	}
	return nil
}

// CreatePoseidon create firmament deployment
func (f *Framework) CreatePoseidon() error {
	Logf("Create Poseidon ClusterRoleBinding")
	if err := f.createPoseidonClusterRoleBinding(); err != nil {
		return fmt.Errorf("failed to create Poseidon ClusterRoleBinding. error: %v", err)
	}

	Logf("Create Poseidon ClusterRole")
	if err := f.createPoseidonClusterRole(); err != nil {
		return fmt.Errorf("failed to create Poseidon ClusterRole. error: %v", err)
	}

	Logf("Create Poseidon ServiceAccount")
	if err := f.createPoseidonServiceAccount(); err != nil {
		return fmt.Errorf("failed to create Poseidon ServiceAccount. error: %v", err)
	}

	Logf("Create Poseidon Service")
	if err := f.createPoseidonService(); err != nil {
		return fmt.Errorf("failed to create Poseidon Service. error: %v", err)
	}

	Logf("Create Poseidon Deployment")
	deployment, err := f.createPoseidonDeployment()
	if err != nil {
		return fmt.Errorf("failed to create Poseidon Deployment. error: %v", err)
	}

	if err := f.WaitForDeploymentComplete(deployment); err != nil {
		return fmt.Errorf("timeout to wait deployment: %v to complete. error: %v", deployment, err)
	}
	return nil
}

// KubectlCmd runs the kubectl executable through the wrapper script.
func KubectlCmd(args ...string) *exec.Cmd {
	defaultArgs := []string{}

	if kubeConfig != nil {
		defaultArgs = append(defaultArgs, "--"+clientcmd.RecommendedConfigPathFlag+"="+*kubeConfig)

	}
	Logf("kubeConfig file in KubectlCmd %v %v", *kubeConfig, defaultArgs)
	kubectlArgs := append(defaultArgs, args...)
	cmd := exec.Command(*kubectlPath, kubectlArgs...)
	return cmd
}

func (f *Framework) KubectlExecCreate(manifestPath string) (string, string, error) {
	var stdout, stderr bytes.Buffer
	cmdArgs := []string{
		fmt.Sprintf("create"),
		fmt.Sprintf("-f"),
		fmt.Sprintf("%v", manifestPath),
	}
	cmd := KubectlCmd(cmdArgs...)
	cmd.Stdout, cmd.Stderr = &stdout, &stderr
	Logf("Running '%s %s'", cmd.Path, strings.Join(cmdArgs, " "))
	err := cmd.Run()

	if err != nil {
		Logf("Unable to deploy %v %v", stdout.String(), stderr.String())
	}

	return stdout.String(), stderr.String(), err
}

func getKubeConfigFromEnv() {

	if *kubeConfig == "" {
		//read the config from the env
		*kubeConfig = path.Join(os.Getenv("HOME"), clientcmd.RecommendedHomeDir, clientcmd.RecommendedFileName)

	}
	Logf("Location of the kubeconfig file %v", *kubeConfig)
}

func (f *Framework) createFirmamentService() error {
	_, err := f.ClientSet.CoreV1().Services(f.TestingNS).Create(&v1.Service{
		ObjectMeta: metav1.ObjectMeta{
			Name: "firmament-service",
		},
		Spec: v1.ServiceSpec{
			Ports: []v1.ServicePort{{
				Protocol:   "TCP",
				Port:       9090,
				TargetPort: intstr.FromInt(9090),
			}},
			Selector: map[string]string{
				"scheduler": "firmament",
			},
		},
	})
	return err
}

func (f *Framework) createFirmamentDeployment() (*v1beta1.Deployment, error) {
	var replicas, revisionHistoryLimit int32
	replicas = 1
	revisionHistoryLimit = 10
	deployment, err := f.ClientSet.ExtensionsV1beta1().Deployments(f.TestingNS).Create(&v1beta1.Deployment{
		ObjectMeta: metav1.ObjectMeta{
			Labels: map[string]string{"scheduler": "firmament"},
			Name:   "firmament-scheduler",
		},
		Spec: v1beta1.DeploymentSpec{
			Replicas:             &replicas,
			RevisionHistoryLimit: &revisionHistoryLimit,
			Template: v1.PodTemplateSpec{
				ObjectMeta: metav1.ObjectMeta{
					Labels: map[string]string{"scheduler": "firmament"},
				},
				Spec: v1.PodSpec{
					Containers: []v1.Container{
						{
							Name:    "firmament-scheduler",
<<<<<<< HEAD
							Image:   "huaweifirmament/firmament:latest",
=======
							Image:   "huaweifirmament/firmament:gang_scheduling",
>>>>>>> 2057b205
							Command: []string{"/firmament/build/src/firmament_scheduler", "--flagfile=/firmament/config/firmament_scheduler_cpu_mem.cfg"},
							Ports:   []v1.ContainerPort{{ContainerPort: 9090}},
						},
					},
					HostNetwork: true,
					HostPID:     false,
					Volumes:     []v1.Volume{},
				},
			},
		},
	})
	return deployment, err
}

func (f *Framework) createPoseidonClusterRoleBinding() error {
	_, err := f.ClientSet.RbacV1().ClusterRoleBindings().Create(&rbacv1.ClusterRoleBinding{
		ObjectMeta: metav1.ObjectMeta{
			Name:   "poseidon",
			Labels: map[string]string{"kubernetes.io/bootstrapping": "rbac-defaults"},
		},
		Subjects: []rbacv1.Subject{
			{
				Kind:      "ServiceAccount",
				Name:      "poseidon",
				Namespace: f.TestingNS,
			},
		},
		RoleRef: rbacv1.RoleRef{
			Kind:     "ClusterRole",
			Name:     "poseidon",
			APIGroup: "rbac.authorization.k8s.io",
		},
	})
	return err
}

func (f *Framework) createPoseidonClusterRole() error {
	_, err := f.ClientSet.RbacV1().ClusterRoles().Create(&rbacv1.ClusterRole{
		ObjectMeta: metav1.ObjectMeta{
			Name:   "poseidon",
			Labels: map[string]string{"kubernetes.io/bootstrapping": "rbac-defaults"},
		},
		Rules: []rbacv1.PolicyRule{
			{
				APIGroups: []string{""},
				Resources: []string{"events"},
				Verbs:     []string{"create", "patch", "update"},
			},
			{
				APIGroups: []string{""},
				Resources: []string{"endpoints"},
				Verbs:     []string{"create"},
			},
			{
				APIGroups:     []string{""},
				ResourceNames: []string{"poseidon"},
				Resources:     []string{"endpoints"},
				Verbs:         []string{"delete", "get", "patch", "update"},
			},
			{
				APIGroups: []string{""},
				Resources: []string{"nodes"},
				Verbs:     []string{"get", "list", "watch"},
			},
			{
				APIGroups: []string{""},
				Resources: []string{"pods"},
				Verbs:     []string{"delete", "get", "list", "watch"},
			},
			{
				APIGroups: []string{""},
				Resources: []string{"bindings", "pods/binding"},
				Verbs:     []string{"create"},
			},
			{
				APIGroups: []string{""},
				Resources: []string{"pods/status"},
				Verbs:     []string{"patch", "update"},
			},
			{
				APIGroups: []string{""},
				Resources: []string{"replicationcontrollers", "services"},
				Verbs:     []string{"get", "list", "watch"},
			},
			{
				APIGroups: []string{"apps", "extensions"},
				Resources: []string{"replicasets"},
				Verbs:     []string{"get", "list", "watch"},
			},
			{
				APIGroups: []string{"apps"},
				Resources: []string{"statefulsets"},
				Verbs:     []string{"get", "list", "watch"},
			},
			{
				APIGroups: []string{"policy"},
				Resources: []string{"poddisruptionbudgets"},
				Verbs:     []string{"get", "list", "watch"},
			},
			{
				APIGroups: []string{""},
				Resources: []string{"persistentvolumeclaims", "persistentvolumes"},
				Verbs:     []string{"get", "list", "watch"},
			},
		},
	})
	return err
}

func (f *Framework) createPoseidonServiceAccount() error {
	_, err := f.ClientSet.CoreV1().ServiceAccounts(f.TestingNS).Create(&v1.ServiceAccount{
		ObjectMeta: metav1.ObjectMeta{Name: "poseidon"},
	})
	return err
}

func (f *Framework) createPoseidonService() error {
	_, err := f.ClientSet.CoreV1().Services(f.TestingNS).Create(&v1.Service{
		ObjectMeta: metav1.ObjectMeta{
			Name: "poseidon",
		},
		Spec: v1.ServiceSpec{
			Ports: []v1.ServicePort{{
				Protocol:   "TCP",
				Port:       9091,
				TargetPort: intstr.FromInt(9091),
			}},
			Selector: map[string]string{
				"poseidonservice": "poseidon",
			},
		},
	})
	return err
}

func (f *Framework) createPoseidonDeployment() (*v1beta1.Deployment, error) {
	var replicas, revisionHistoryLimit int32
	replicas = 1
	revisionHistoryLimit = 10
	privileged := false
	poseidonImage := fmt.Sprintf("gcr.io/%s/poseidon-amd64:%s", *gcrProject, *poseidonVersion)
	deployment, err := f.ClientSet.ExtensionsV1beta1().Deployments(f.TestingNS).Create(&v1beta1.Deployment{
		ObjectMeta: metav1.ObjectMeta{
			Labels: map[string]string{"component": "poseidon", "tier": "control-plane", "poseidonservice": "poseidon"},
			Name:   "poseidon",
		},
		Spec: v1beta1.DeploymentSpec{
			Replicas:             &replicas,
			RevisionHistoryLimit: &revisionHistoryLimit,
			Template: v1.PodTemplateSpec{
				ObjectMeta: metav1.ObjectMeta{
					Labels: map[string]string{"component": "poseidon", "tier": "control-plane", "poseidonservice": "poseidon", "version": "first"},
				},
				Spec: v1.PodSpec{
					ServiceAccountName: "poseidon",
					Containers: []v1.Container{
						{
							Name:    "poseidon",
							Image:   poseidonImage,
							Command: []string{"/poseidon", "--logtostderr", "--kubeConfig=", "--kubeVersion=1.6", "--firmamentAddress=firmament-service.poseidon-test", "--firmamentPort=9090"},
						},
					},
					InitContainers: []v1.Container{
						{
							Name:            "init-firmamentservice",
							Image:           "radial/busyboxplus:curl",
							Command:         []string{"sh", "-c", "until nslookup firmament-service.poseidon-test; do echo waiting for firmamentservice; sleep 1; done;"},
							SecurityContext: &v1.SecurityContext{Privileged: &privileged},
							VolumeMounts:    []v1.VolumeMount{},
						},
					},
					HostNetwork: false,
					HostPID:     false,
					Volumes:     []v1.Volume{},
				},
			},
		},
	})
	return deployment, err
}<|MERGE_RESOLUTION|>--- conflicted
+++ resolved
@@ -332,11 +332,7 @@
 					Containers: []v1.Container{
 						{
 							Name:    "firmament-scheduler",
-<<<<<<< HEAD
-							Image:   "huaweifirmament/firmament:latest",
-=======
 							Image:   "huaweifirmament/firmament:gang_scheduling",
->>>>>>> 2057b205
 							Command: []string{"/firmament/build/src/firmament_scheduler", "--flagfile=/firmament/config/firmament_scheduler_cpu_mem.cfg"},
 							Ports:   []v1.ContainerPort{{ContainerPort: 9090}},
 						},
