--- conflicted
+++ resolved
@@ -1519,17 +1519,11 @@
 			framework.ExpectNoError(framework.WaitForPodNotPending(clientset, ns, labelPodName))
 			labelPod, err := clientset.CoreV1().Pods(ns).Get(labelPodName, metav1.GetOptions{})
 			framework.ExpectNoError(err)
-<<<<<<< HEAD
-
 			if setupPodTwosNodeName == setupPodOnesNodeName {
 				Expect(labelPod.Spec.NodeName).NotTo(Equal(setupPodTwosNodeName))
 			} else {
 				Expect(labelPod.Spec.NodeName).To(Equal(setupPodTwosNodeName))
 			}
-=======
-			Expect(labelPod.Spec.NodeName).To(Equal(setupPodTwosNodeName))
-
->>>>>>> d6523122
 			By("Delete the test pod")
 			err = clientset.CoreV1().Pods(ns).Delete(labelPod.Name, &metav1.DeleteOptions{})
 			Expect(err).NotTo(HaveOccurred())
@@ -1537,7 +1531,6 @@
 			Expect(err).NotTo(HaveOccurred())
 		})
 	})
-<<<<<<< HEAD
 
 	Describe("Poseidon [Taints and Tolerations hard and soft constraint]", func() {
 		var nodeOne, nodeTwo v1.Node
@@ -1760,8 +1753,6 @@
 		})
 
 	})
-=======
->>>>>>> d6523122
 })
 
 func getNodeThatCanRunPodWithoutToleration(f *framework.Framework) string {
