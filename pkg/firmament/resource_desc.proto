--- conflicted
+++ resolved
@@ -81,11 +81,8 @@
   uint64 trace_machine_id = 21;
   // Resource labels
   repeated Label labels = 32;
-<<<<<<< HEAD
   //Taints
   repeated Taint taints = 33;
-=======
   // Max pods allowed per node
-  uint64 max_pods = 33;
->>>>>>> f059feb6
+  uint64 max_pods = 34;
 }