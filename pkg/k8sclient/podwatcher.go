/*
Copyright 2018 The Kubernetes Authors.

Licensed under the Apache License, Version 2.0 (the "License");
you may not use this file except in compliance with the License.
You may obtain a copy of the License at

    http://www.apache.org/licenses/LICENSE-2.0

Unless required by applicable law or agreed to in writing, software
distributed under the License is distributed on an "AS IS" BASIS,
WITHOUT WARRANTIES OR CONDITIONS OF ANY KIND, either express or implied.
See the License for the specific language governing permissions and
limitations under the License.
*/

package k8sclient

import (
	"encoding/json"
	"fmt"
	"reflect"
	"sort"
	"strconv"
	"sync"
	"time"

	"github.com/kubernetes-sigs/poseidon/pkg/firmament"
	"github.com/kubernetes-sigs/poseidon/pkg/metrics"

	"github.com/golang/glog"
	"github.com/jinzhu/copier"
	"k8s.io/api/core/v1"
	metav1 "k8s.io/apimachinery/pkg/apis/meta/v1"
	"k8s.io/apimachinery/pkg/fields"
	"k8s.io/apimachinery/pkg/labels"
	"k8s.io/apimachinery/pkg/runtime"
	utilruntime "k8s.io/apimachinery/pkg/util/runtime"
	"k8s.io/apimachinery/pkg/util/wait"
	"k8s.io/apimachinery/pkg/watch"
	"k8s.io/client-go/kubernetes"
	"k8s.io/client-go/tools/cache"
)

// NodeSelectors stores Kubernetes node selectors.
type NodeSelectors map[string]string

// Redefine below Annotation key as that is deprecated from original Kubernetes.
const (
	// CreatedByAnnotation represents the original Kubernetes `kubernetes.io/created-by` annotation.
	CreatedByAnnotation = "kubernetes.io/created-by"
)

// SortNodeSelectorsKey sort node selectors keys and return an slice of sorted keys.
func SortNodeSelectorsKey(nodeSelector NodeSelectors) []string {
	var keyArray []string
	for key := range nodeSelector {
		// Skip key with networkRequirement
		if key == "networkRequirement" {
			continue
		}
		keyArray = append(keyArray, key)
	}
	sort.Strings(keyArray)

	return keyArray
}

// NewPodWatcher initialize a PodWatcher.
func NewPodWatcher(kubeVerMajor, kubeVerMinor int, schedulerName string, client kubernetes.Interface, fc firmament.FirmamentSchedulerClient) *PodWatcher {
	glog.V(2).Info("Starting PodWatcher...")
	PodMux = new(sync.RWMutex)
	PodToTD = make(map[PodIdentifier]*firmament.TaskDescriptor)
	TaskIDToPod = make(map[uint64]PodIdentifier)
	jobIDToJD = make(map[string]*firmament.JobDescriptor)
	jobNumTasksToRemove = make(map[string]int)
	podWatcher := &PodWatcher{
		clientset: client,
		fc:        fc,
	}
	schedulerSelector := fields.Everything()
	podSelector := labels.Everything()
	_, controller := cache.NewInformer(
		&cache.ListWatch{
			ListFunc: func(alo metav1.ListOptions) (runtime.Object, error) {
				alo.FieldSelector = schedulerSelector.String()
				alo.LabelSelector = podSelector.String()
				return client.CoreV1().Pods("").List(alo)
			},
			WatchFunc: func(alo metav1.ListOptions) (watch.Interface, error) {
				alo.FieldSelector = schedulerSelector.String()
				alo.LabelSelector = podSelector.String()
				return client.CoreV1().Pods("").Watch(alo)
			},
		},
		&v1.Pod{},
		0,
		cache.ResourceEventHandlerFuncs{
			AddFunc: func(obj interface{}) {
				key, err := cache.MetaNamespaceKeyFunc(obj)
				if err != nil {
					glog.Errorf("AddFunc: error getting key %v", err)
				}
				//podWatcher.enqueuePodAddition(key, obj)
				pod := obj.(*v1.Pod)
				fmt.Println("\n ***NodeName received is: ", pod.Spec.NodeName)
				if pod.Spec.NodeName == "" {
					if pod.Namespace != "kube-system" {
						podWatcher.enqueuePodAddition(key, obj)
					} else {
						if pod.Status.Phase == v1.PodPending {
							podWatcher.enqueuePodAddition(key, obj)
						}
					}
				}

			},
			UpdateFunc: func(old, new interface{}) {
				key, err := cache.MetaNamespaceKeyFunc(new)
				if err != nil {
					glog.Errorf("UpdateFunc: error getting key %v", err)
				}
				//podWatcher.enqueuePodUpdate(key, old, new)
				pod := new.(*v1.Pod)
				if pod.Namespace != "kube-system" && pod.Spec.NodeName == "" {
					podWatcher.enqueuePodUpdate(key, old, new)
				}

			},
			DeleteFunc: func(obj interface{}) {
				key, err := cache.MetaNamespaceKeyFunc(obj)
				if err != nil {
					glog.Errorf("DeleteFunc: error getting key %v", err)
				}
				//podWatcher.enqueuePodDeletion(key, obj)
				pod := obj.(*v1.Pod)
				if pod.Namespace != "kube-system" && pod.Spec.NodeName == "" {
					podWatcher.enqueuePodDeletion(key, obj)
				}

			},
		},
	)
	podWatcher.controller = controller
	podWatcher.podWorkQueue = NewKeyedQueue()
	go NewPoseidonEvents(client).ReceivePodInfo()
	return podWatcher
}

func (pw *PodWatcher) getCPUMemRequest(pod *v1.Pod) (int64, int64) {
	cpuReq := int64(0)
	memReq := int64(0)
	for _, container := range pod.Spec.Containers {
		request := container.Resources.Requests
		cpuReqQuantity := request[v1.ResourceCPU]
		cpuReq += cpuReqQuantity.MilliValue()
		memReqQuantity := request[v1.ResourceMemory]
		memReqCont, _ := memReqQuantity.AsInt64()
		memReq += memReqCont
	}
	return cpuReq, memReq
}

func (pw *PodWatcher) getNodeSelectorTerm(pod *v1.Pod) []NodeSelectorTerm {
	var nodeSelTerm []NodeSelectorTerm
	if pod.Spec.Affinity != nil {
		if pod.Spec.Affinity.NodeAffinity != nil {
			if pod.Spec.Affinity.NodeAffinity.RequiredDuringSchedulingIgnoredDuringExecution != nil {
				err := copier.Copy(&nodeSelTerm, pod.Spec.Affinity.NodeAffinity.RequiredDuringSchedulingIgnoredDuringExecution.NodeSelectorTerms)
				if err != nil {
					glog.Errorf("NodeSelectorTerm %v could not be copied, err: %v", pod.Spec.Affinity.NodeAffinity.RequiredDuringSchedulingIgnoredDuringExecution.NodeSelectorTerms, err)
				}

			}
		}
	}
	return nodeSelTerm
}

func (pw *PodWatcher) getPreferredSchedulingTerm(pod *v1.Pod) []PreferredSchedulingTerm {
	var prefSchTerm []PreferredSchedulingTerm
	if pod.Spec.Affinity != nil {
		if pod.Spec.Affinity.NodeAffinity != nil {
			err := copier.Copy(&prefSchTerm, pod.Spec.Affinity.NodeAffinity.PreferredDuringSchedulingIgnoredDuringExecution)
			if err != nil {
				glog.Errorf("PreferredSchedulingTerm %v could not be copied, err: %v", pod.Spec.Affinity.NodeAffinity.PreferredDuringSchedulingIgnoredDuringExecution, err)
			}
		}

	}
	return prefSchTerm
}

func (pw *PodWatcher) getPodAffinityTerm(pod *v1.Pod) []PodAffinityTerm {
	var podAffTerm []PodAffinityTerm
	if pod.Spec.Affinity != nil {
		if pod.Spec.Affinity.PodAffinity != nil {
			err := copier.Copy(&podAffTerm, pod.Spec.Affinity.PodAffinity.RequiredDuringSchedulingIgnoredDuringExecution)
			if err != nil {
				glog.Errorf("PodAffinityTerm %v could not be copied, err: %v", pod.Spec.Affinity.PodAffinity.RequiredDuringSchedulingIgnoredDuringExecution, err)
			}
		}
	}
	return podAffTerm
}

func (pw *PodWatcher) getWgtPodAffinityTerm(pod *v1.Pod) []WeightedPodAffinityTerm {
	var wgtPodAffTerm []WeightedPodAffinityTerm
	if pod.Spec.Affinity != nil {
		if pod.Spec.Affinity.PodAffinity != nil {
			err := copier.Copy(&wgtPodAffTerm, pod.Spec.Affinity.PodAffinity.PreferredDuringSchedulingIgnoredDuringExecution)
			if err != nil {
				glog.Errorf("WeightedPodAffinityTerm %v could not be copied, err: %v", pod.Spec.Affinity.PodAffinity.PreferredDuringSchedulingIgnoredDuringExecution, err)
			}
		}
	}
	return wgtPodAffTerm
}

func (pw *PodWatcher) getPodAffinityTermforPodAntiAffinity(pod *v1.Pod) []PodAffinityTerm {
	var podAffTerm []PodAffinityTerm
	if pod.Spec.Affinity != nil {
		if pod.Spec.Affinity.PodAntiAffinity != nil {
			err := copier.Copy(&podAffTerm, pod.Spec.Affinity.PodAntiAffinity.RequiredDuringSchedulingIgnoredDuringExecution)
			if err != nil {
				glog.Errorf("PodAffinityTerm %v for PodAntiAffinity could not be copied, err: %v", pod.Spec.Affinity.PodAntiAffinity.RequiredDuringSchedulingIgnoredDuringExecution, err)
			}
		}
	}
	return podAffTerm
}

func (pw *PodWatcher) getWgtPodAffinityTermforPodAntiAffinity(pod *v1.Pod) []WeightedPodAffinityTerm {
	var wgtPodAffTerm []WeightedPodAffinityTerm
	if pod.Spec.Affinity != nil {
		if pod.Spec.Affinity.PodAntiAffinity != nil {
			err := copier.Copy(&wgtPodAffTerm, pod.Spec.Affinity.PodAntiAffinity.PreferredDuringSchedulingIgnoredDuringExecution)
			if err != nil {
				glog.Errorf("WeightedPodAffinityTerm %v for PodAntiAffinity could not be copied, err: %v", pod.Spec.Affinity.PodAntiAffinity.PreferredDuringSchedulingIgnoredDuringExecution, err)
			}
		}
	}
	return wgtPodAffTerm
}

func (pw *PodWatcher) getTolerations(pod *v1.Pod) []Toleration {
	var tolerations []Toleration

	copier.Copy(&tolerations, pod.Spec.Tolerations)

	return tolerations
}

func (pw *PodWatcher) parsePod(pod *v1.Pod) *Pod {

	// TODO(nikita): to be removed
	if pod.Spec.SchedulerName == "" {
		glog.Info("parsePod: We dont process this pod ", pod.Name, " this is to be scheduled by ", pod.Spec.SchedulerName)
		return nil
	}
	cpuReq, memReq := pw.getCPUMemRequest(pod)
	podPhase := PodUnknown
	switch pod.Status.Phase {
	case v1.PodPending:
		podPhase = PodPending
	case v1.PodRunning:
		podPhase = PodRunning
	case v1.PodSucceeded:
		podPhase = PodSucceeded
	case v1.PodFailed:
		podPhase = PodFailed
	}
	return &Pod{
		Identifier: PodIdentifier{
			Name:      pod.Name,
			Namespace: pod.Namespace,
		},
		State:        podPhase,
		CPURequest:   cpuReq,
		MemRequestKb: memReq / bytesToKb,
		Labels:       pod.Labels,
		Annotations:  pod.Annotations,
		NodeSelector: pod.Spec.NodeSelector,
		OwnerRef:     GetOwnerReference(pod),
		Affinity: &Affinity{
			NodeAffinity: &NodeAffinity{
				HardScheduling: &NodeSelector{
					NodeSelectorTerms: pw.getNodeSelectorTerm(pod),
				},
				SoftScheduling: pw.getPreferredSchedulingTerm(pod),
			},
			PodAffinity: &PodAffinity{
				HardScheduling: pw.getPodAffinityTerm(pod),
				SoftScheduling: pw.getWgtPodAffinityTerm(pod),
			},
			PodAntiAffinity: &PodAffinity{
				HardScheduling: pw.getPodAffinityTermforPodAntiAffinity(pod),
				SoftScheduling: pw.getWgtPodAffinityTermforPodAntiAffinity(pod),
			},
		},
		CreateTimeStamp: pod.CreationTimestamp,
		Tolerations:     pw.getTolerations(pod),
	}
}

func (pw *PodWatcher) enqueuePodAddition(key interface{}, obj interface{}) {
	pod := obj.(*v1.Pod)
	addedPod := pw.parsePod(pod)
<<<<<<< HEAD
	// update the pod
	// Note the sequence is importatnt
	PodToK8sPodLock.Lock()
	identifier := PodIdentifier{
		Name:      pod.Name,
		Namespace: pod.Namespace,
	}
	PodToK8sPod[identifier] = pod.DeepCopy()
	glog.Info("in the podaddtition ", identifier)
	PodToK8sPodLock.Unlock()
=======

	// if the pod had volumes
	// check for the bind volumes
	if len(pod.Spec.Volumes) > 0 {
		newPod := pod.DeepCopy()
		newPod, ok := pw.getPVNodeAffinity(pod.Spec.Volumes, newPod)
		if ok {
			addedPod = pw.parsePod(newPod)
		} else {
			//Note: after we ignore this pod, the same pod we could get updated
			// this case has to be handled
			glog.Error("falied to find the mathing volumes to pod", addedPod)
			return
		}
	}
>>>>>>> 1da27994
	pw.podWorkQueue.Add(key, addedPod)
	glog.V(2).Info("enqueuePodAddition: Added pod ", addedPod.Identifier)
}

func (pw *PodWatcher) enqueuePodDeletion(key interface{}, obj interface{}) {
	pod := obj.(*v1.Pod)
	if pod.Spec.SchedulerName == "" {
		glog.Info("enqueuePodDeletion: We dont process this pod ", pod.Name, " this is to be scheduled by ", pod.Spec.SchedulerName)
		return
	}
	if pod.DeletionTimestamp != nil {
		// Only delete pods if they have a DeletionTimestamp.
		deletedPod := &Pod{
			Identifier: PodIdentifier{
				Name:      pod.Name,
				Namespace: pod.Namespace,
			},
			State:    PodDeleted,
			OwnerRef: GetOwnerReference(pod),
		}
		pw.podWorkQueue.Add(key, deletedPod)
		glog.V(2).Info("enqueuePodDeletion: Added pod ", deletedPod.Identifier)
	}
}

func (pw *PodWatcher) enqueuePodUpdate(key, oldObj, newObj interface{}) {
	oldPod := oldObj.(*v1.Pod)
	newPod := newObj.(*v1.Pod)
	if oldPod.Status.Phase != newPod.Status.Phase {
		// TODO(ionel): pw code assumes that if other fields changed as well then Firmament will automatically update them upon state transition. pw is currently not true.
		updatedPod := pw.parsePod(newPod)
		// update the pod
		PodToK8sPodLock.Lock()
		identifier := PodIdentifier{
			Name:      newPod.Name,
			Namespace: newPod.Namespace,
		}
		PodToK8sPod[identifier] = newPod.DeepCopy()
		PodToK8sPodLock.Unlock()
		pw.podWorkQueue.Add(key, updatedPod)
		glog.V(2).Infof("enqueuePodUpdate: Updated pod state change %v %s", updatedPod.Identifier, updatedPod.State)
		return
	}
	oldCPUReq, oldMemReq := pw.getCPUMemRequest(oldPod)
	newCPUReq, newMemReq := pw.getCPUMemRequest(newPod)
	if oldCPUReq != newCPUReq || oldMemReq != newMemReq ||
		!reflect.DeepEqual(oldPod.Labels, newPod.Labels) ||
		!reflect.DeepEqual(oldPod.Annotations, newPod.Annotations) ||
		!reflect.DeepEqual(oldPod.Spec.NodeSelector, newPod.Spec.NodeSelector) {
		if updatedPod := pw.parsePod(newPod); updatedPod != nil {
			// we need to change the state here
			updatedPod.State = PodUpdated
			pw.podWorkQueue.Add(key, updatedPod)
			glog.V(2).Infof("enqueuePodUpdate: Updated pod ", updatedPod.Identifier)
		}
		return
	}
}

// Run starts a pod watcher.
func (pw *PodWatcher) Run(stopCh <-chan struct{}, nWorkers int) {
	defer utilruntime.HandleCrash()

	// The workers can stop when we are done.
	defer pw.podWorkQueue.ShutDown()
	defer glog.V(2).Info("Shutting down PodWatcher")
	glog.V(2).Info("Getting pod updates...")

	go pw.controller.Run(stopCh)

	if !cache.WaitForCacheSync(stopCh, pw.controller.HasSynced) {
		utilruntime.HandleError(fmt.Errorf("Timed out waiting for caches to sync"))
		return
	}

	glog.V(2).Info("Starting pod watching workers")
	for i := 0; i < nWorkers; i++ {
		go wait.Until(pw.podWorker, time.Second, stopCh)
	}

	<-stopCh
	glog.V(2).Info("Stopping pod watcher")
}

func (pw *PodWatcher) podWorker() {
	func() {
		wg := new(sync.WaitGroup)
		defer func() {
			wg.Wait()
		}()
		for {
			key, items, quit := pw.podWorkQueue.Get()
			if quit {
				return
			}
			wg.Add(1)
			go func(key interface{}, items []interface{}, wg *sync.WaitGroup) {
				defer func() {
					pw.podWorkQueue.Done(key)
					wg.Done()
				}()
				for _, item := range items {
					pod := item.(*Pod)
					switch pod.State {
					case PodPending:
						glog.V(2).Info("PodPending ", pod.Identifier)
						PodMux.Lock()

						// check if the pod already exists
						// this cases happend when Replicaset are used.
						// When a replicaset is delete it creates more pods with the same name
						_, ok := PodToTD[pod.Identifier]
						if ok {
							// we ignore this since the pod already exists
							// release the lock
							glog.V(2).Info("Pod already added", pod.Identifier.Name, pod.Identifier.Namespace)
							PodMux.Unlock()
							continue
						}
						PodPendingChan <- pod.Identifier // send the pod on the pending chan
						jobID := pw.generateJobID(pod.OwnerRef)
						jd, ok := jobIDToJD[jobID]
						if !ok {
							jd = pw.createNewJob(pod.OwnerRef)
							jobIDToJD[jobID] = jd
							jobNumTasksToRemove[jobID] = 0
						}
						jobNumTasksToRemove[jobID]++
						taskCount := jobNumTasksToRemove[jobID]
						PodMux.Unlock()
						td := pw.addTaskToJob(pod, jd.Uuid, jd.Name, (taskCount))
						PodMux.Lock()
						// if taskCount is '1' it means root task, update the RootTask pointer in the JobDescriptor
						if taskCount == 1 {
							jd.RootTask = td
						}
						PodToTD[pod.Identifier] = td
						TaskIDToPod[td.GetUid()] = pod.Identifier
						taskDescription := &firmament.TaskDescription{
							TaskDescriptor: td,
							JobDescriptor:  jd,
						}
						PodMux.Unlock()
						metrics.SchedulingSubmitmLatency.Observe(metrics.SinceInMicroseconds(time.Time(pod.CreateTimeStamp.Time)))
						firmament.TaskSubmitted(pw.fc, taskDescription)
					case PodSucceeded:
						glog.V(2).Info("PodSucceeded ", pod.Identifier)
						PodMux.RLock()
						td, ok := PodToTD[pod.Identifier]
						PodMux.RUnlock()
						if !ok {
							glog.Fatalf("Pod %v does not exist", pod.Identifier)
						}
						firmament.TaskCompleted(pw.fc, &firmament.TaskUID{TaskUid: td.Uid})
					case PodDeleted:
						glog.V(2).Info("PodDeleted ", pod.Identifier)
						PodMux.RLock()
						td, ok := PodToTD[pod.Identifier]
						PodMux.RUnlock()
						if !ok {
							glog.Fatalf("Pod %s does not exist", pod.Identifier)
						}
						// TODO(jiaxuanzhou) need to metric the task remove latency ?
						firmament.TaskRemoved(pw.fc, &firmament.TaskUID{TaskUid: td.Uid})
						//TODO(nikita): remove the print
						fmt.Println("Deletion Task Id: ", td.Uid)
						PodMux.Lock()
						delete(PodToTD, pod.Identifier)
						delete(TaskIDToPod, td.GetUid())
						// TODO(ionel): Should we delete the task from JD's spawned field?
						jobID := pw.generateJobID(pod.OwnerRef)
						jobNumTasksToRemove[jobID]--
						if jobNumTasksToRemove[jobID] == 0 {
							// Clean state because the job doesn't have any tasks left.
							delete(jobNumTasksToRemove, jobID)
							delete(jobIDToJD, jobID)
						}
						PodMux.Unlock()
					case PodFailed:
						glog.V(2).Info("PodFailed ", pod.Identifier)
						PodMux.RLock()
						td, ok := PodToTD[pod.Identifier]
						PodMux.RUnlock()
						if !ok {
							glog.Fatalf("Pod %s does not exist", pod.Identifier)
						}
						//TODO(nikita): remove the print
						fmt.Println("Failed Task Id: ", td.Uid)
						firmament.TaskFailed(pw.fc, &firmament.TaskUID{TaskUid: td.Uid})
					case PodRunning:
						glog.V(2).Info("PodRunning ", pod.Identifier)
						// We don't have to do anything.
					case PodUnknown:
						glog.Errorf("Pod %s in unknown state", pod.Identifier)
						// TODO(ionel): Handle Unknown case.
					case PodUpdated:
						glog.V(2).Info("PodUpdated ", pod.Identifier)
						PodMux.Lock()
						jobId := pw.generateJobID(pod.OwnerRef)
						jd, okJob := jobIDToJD[jobId]
						td, okPod := PodToTD[pod.Identifier]
						PodMux.Unlock()
						if !okJob {
							glog.Fatalf("Pod's %v job does not exist", pod.Identifier)
						}
						if !okPod {
							glog.Fatalf("Pod %v does not exist", pod.Identifier)
						}
						pw.updateTask(pod, td)
						taskDescription := &firmament.TaskDescription{
							TaskDescriptor: td,
							JobDescriptor:  jd,
						}
						firmament.TaskUpdated(pw.fc, taskDescription)
					default:
						glog.Fatalf("Pod %v in unexpected state %v", pod.Identifier, pod.State)
					}
				}
			}(key, items, wg)
		}
	}()
}

func (pw *PodWatcher) createNewJob(jobName string) *firmament.JobDescriptor {
	jobDesc := &firmament.JobDescriptor{
		Uuid:  pw.generateJobID(jobName),
		Name:  jobName,
		State: firmament.JobDescriptor_CREATED,
	}
	return jobDesc
}

func (pw *PodWatcher) updateTask(pod *Pod, td *firmament.TaskDescriptor) {
	// TODO(ionel): Update LabelSelector!
	td.ResourceRequest.CpuCores = float32(pod.CPURequest)
	td.ResourceRequest.RamCap = uint64(pod.MemRequestKb)
	// Update labels.
	td.Labels = nil
	for label, value := range pod.Labels {
		td.Labels = append(td.Labels,
			&firmament.Label{
				Key:   label,
				Value: value,
			})
	}

	// update label selectors
	td.LabelSelectors = nil
	td.LabelSelectors = pw.getFirmamentLabelSelectorFromNodeSelectorMap(pod.NodeSelector, SortNodeSelectorsKey(pod.NodeSelector))

	//Add tolerations
	for _, tolerations := range pod.Tolerations {
		td.Toleration = append(td.Toleration,
			&firmament.Toleration{
				Key:      tolerations.Key,
				Value:    tolerations.Value,
				Operator: tolerations.Operator,
				Effect:   tolerations.Effect,
			})
	}

	nodeAffinity := len(pod.Affinity.NodeAffinity.HardScheduling.NodeSelectorTerms) > 0 || len(pod.Affinity.NodeAffinity.SoftScheduling) > 0
	podAffinity := len(pod.Affinity.PodAffinity.HardScheduling) > 0 || len(pod.Affinity.PodAffinity.SoftScheduling) > 0
	podAntiAffinity := len(pod.Affinity.PodAntiAffinity.HardScheduling) > 0 || len(pod.Affinity.PodAntiAffinity.SoftScheduling) > 0
	localAffinity := new(firmament.Affinity)

	if nodeAffinity {
		localAffinity.NodeAffinity = &firmament.NodeAffinity{
			RequiredDuringSchedulingIgnoredDuringExecution: &firmament.NodeSelector{
				NodeSelectorTerms: pw.getFirmamentNodeSelTerm(pod),
			},
			PreferredDuringSchedulingIgnoredDuringExecution: pw.getFirmamentPreferredSchedulingTerm(pod),
		}
	}

	if podAffinity {
		localAffinity.PodAffinity = &firmament.PodAffinity{
			RequiredDuringSchedulingIgnoredDuringExecution:  pw.getFirmamentPodAffinityTerm(pod),
			PreferredDuringSchedulingIgnoredDuringExecution: pw.getFirmamentWeightedPodAffinityTerm(pod),
		}
	}

	if podAntiAffinity {
		localAffinity.PodAntiAffinity = &firmament.PodAntiAffinity{
			RequiredDuringSchedulingIgnoredDuringExecution:  pw.getFirmamentPodAffinityTermforPodAntiAffinity(pod),
			PreferredDuringSchedulingIgnoredDuringExecution: pw.getFirmamentWeightedPodAffinityTermforPodAntiAffinity(pod),
		}

	}

	td.Affinity = localAffinity
	if nodeAffinity == false && podAffinity == false && podAntiAffinity == false {
		td.Affinity = nil
	}
}

func (pw *PodWatcher) addTaskToJob(pod *Pod, jdUid string, jdName string, tdID int) *firmament.TaskDescriptor {
	task := &firmament.TaskDescriptor{
		Name:      pod.Identifier.UniqueName(),
		Namespace: pod.Identifier.Namespace,
		State:     firmament.TaskDescriptor_CREATED,
		JobId:     jdUid,
		ResourceRequest: &firmament.ResourceVector{
			// TODO(ionel): Update types so no cast is required.
			CpuCores: float32(pod.CPURequest),
			RamCap:   uint64(pod.MemRequestKb),
		},
	}

	// Add labels.
	for label, value := range pod.Labels {
		task.Labels = append(task.Labels,
			&firmament.Label{
				Key:   label,
				Value: value,
			})
	}

	//Add tolerations
	for _, tolerations := range pod.Tolerations {
		task.Toleration = append(task.Toleration,
			&firmament.Toleration{
				Key:      tolerations.Key,
				Value:    tolerations.Value,
				Operator: tolerations.Operator,
				Effect:   tolerations.Effect,
			})
		//TODO(nikita): remove the print
		fmt.Println(tolerations)
	}
	// Get the network requirement from pods label, and set it in ResourceRequest of the TaskDescriptor
	setTaskNetworkRequirement(task, pod.Labels)
	task.LabelSelectors = pw.getFirmamentLabelSelectorFromNodeSelectorMap(pod.NodeSelector, SortNodeSelectorsKey(pod.NodeSelector))

	nodeAffinity := len(pod.Affinity.NodeAffinity.HardScheduling.NodeSelectorTerms) > 0 || len(pod.Affinity.NodeAffinity.SoftScheduling) > 0
	podAffinity := len(pod.Affinity.PodAffinity.HardScheduling) > 0 || len(pod.Affinity.PodAffinity.SoftScheduling) > 0
	podAntiAffinity := len(pod.Affinity.PodAntiAffinity.HardScheduling) > 0 || len(pod.Affinity.PodAntiAffinity.SoftScheduling) > 0
	localAffinity := new(firmament.Affinity)

	if nodeAffinity {
		localAffinity.NodeAffinity = &firmament.NodeAffinity{
			RequiredDuringSchedulingIgnoredDuringExecution: &firmament.NodeSelector{
				NodeSelectorTerms: pw.getFirmamentNodeSelTerm(pod),
			},
			PreferredDuringSchedulingIgnoredDuringExecution: pw.getFirmamentPreferredSchedulingTerm(pod),
		}
	}

	if podAffinity {
		localAffinity.PodAffinity = &firmament.PodAffinity{
			RequiredDuringSchedulingIgnoredDuringExecution:  pw.getFirmamentPodAffinityTerm(pod),
			PreferredDuringSchedulingIgnoredDuringExecution: pw.getFirmamentWeightedPodAffinityTerm(pod),
		}
	}

	if podAntiAffinity {
		localAffinity.PodAntiAffinity = &firmament.PodAntiAffinity{
			RequiredDuringSchedulingIgnoredDuringExecution:  pw.getFirmamentPodAffinityTermforPodAntiAffinity(pod),
			PreferredDuringSchedulingIgnoredDuringExecution: pw.getFirmamentWeightedPodAffinityTermforPodAntiAffinity(pod),
		}

	}

	task.Affinity = localAffinity
	if nodeAffinity == false && podAffinity == false && podAntiAffinity == false {
		task.Affinity = nil
	}

	setTaskType(task)
	// No need to update the RootTask.Spawned here, it will be updated by firmament on processing the task submit call.
	task.Uid = pw.generateTaskID(jdName, tdID)

	return task
}

func (pw *PodWatcher) generateJobID(seed string) string {
	if seed == "" {
		glog.Fatal("Seed value is nil")
	}

	return GenerateUUID(seed)
}

func (pw *PodWatcher) generateTaskID(jdUID string, taskNum int) uint64 {
	return HashCombine(jdUID, taskNum)
}

// GetOwnerReference to get the parent object reference
func GetOwnerReference(pod *v1.Pod) string {
	// Return if owner reference exists.
	ownerRefs := pod.GetObjectMeta().GetOwnerReferences()
	if len(ownerRefs) != 0 {
		for x := range ownerRefs {
			ref := &ownerRefs[x]
			if ref.Controller != nil && *ref.Controller {
				return string(ref.UID)
			}
		}
	}

	// Return the controller-uid label if it exists.
	if controllerID := pod.GetObjectMeta().GetLabels()["controller-uid"]; controllerID != "" {
		return controllerID
	}

	// Return 'kubernetes.io/created-by' if it exists.
	if createdByAnnotation, ok := pod.GetObjectMeta().GetAnnotations()[CreatedByAnnotation]; ok {
		var serialCreatedBy v1.SerializedReference
		err := json.Unmarshal([]byte(createdByAnnotation), &serialCreatedBy)
		if err == nil {
			return string(serialCreatedBy.Reference.UID)
		}
	}

	// Return the uid of the ObjectMeta if none from the above is present.
	return string(pod.GetObjectMeta().GetUID())
}

func (pw *PodWatcher) getFirmamentLabelSelectorFromNodeSelectorMap(nodeSelector NodeSelectors, nodeSelectorKeys []string) []*firmament.LabelSelector {
	var firmamentLabelSelector []*firmament.LabelSelector
	for _, key := range nodeSelectorKeys {
		firmamentLabelSelector = append(firmamentLabelSelector, &firmament.LabelSelector{
			Type:   firmament.LabelSelector_IN_SET,
			Key:    key,
			Values: []string{nodeSelector[key]},
		})
	}
	return firmamentLabelSelector
}

func (pw *PodWatcher) getFirmamentNodeSelTerm(pod *Pod) []*firmament.NodeSelectorTerm {
	var fns []*firmament.NodeSelectorTerm
	err := copier.Copy(&fns, pod.Affinity.NodeAffinity.HardScheduling.NodeSelectorTerms)
	if err != nil {
		glog.Errorf("NodeSelectorTerm %v could not be copied to firmament, err: %v", pod.Affinity.NodeAffinity.HardScheduling.NodeSelectorTerms, err)
	}
	return fns
}

func (pw *PodWatcher) getFirmamentPreferredSchedulingTerm(pod *Pod) []*firmament.PreferredSchedulingTerm {
	var pst []*firmament.PreferredSchedulingTerm
	err := copier.Copy(&pst, pod.Affinity.NodeAffinity.SoftScheduling)
	if err != nil {
		glog.Errorf("PreferredSchedulingTerm %v could not be copied to firmament, err: %v", pod.Affinity.NodeAffinity.SoftScheduling, err)
	}
	return pst
}

func (pw *PodWatcher) getFirmamentPodAffinityTerm(pod *Pod) []*firmament.PodAffinityTerm {
	var pat []*firmament.PodAffinityTerm
	err := copier.Copy(&pat, pod.Affinity.PodAffinity.HardScheduling)
	if err != nil {
		glog.Errorf("PodAffinityTerm %v could not be copied to firmament, err: %v", pod.Affinity.PodAffinity.HardScheduling, err)
	}
	return pat
}

func (pw *PodWatcher) getFirmamentWeightedPodAffinityTerm(pod *Pod) []*firmament.WeightedPodAffinityTerm {
	var wpat []*firmament.WeightedPodAffinityTerm
	err := copier.Copy(&wpat, pod.Affinity.PodAffinity.SoftScheduling)
	if err != nil {
		glog.Errorf("WeightedPodAffinityTerm %v could not be copied to firmament, err: %v", pod.Affinity.PodAffinity.SoftScheduling, err)
	}
	return wpat
}

func (pw *PodWatcher) getFirmamentPodAffinityTermforPodAntiAffinity(pod *Pod) []*firmament.PodAffinityTermAntiAff {
	var pat []*firmament.PodAffinityTermAntiAff
	err := copier.Copy(&pat, pod.Affinity.PodAntiAffinity.HardScheduling)
	if err != nil {
		glog.Errorf("PodAffinityTerm %v for PodAntiAffinity could not be copied to firmament, err: %v", pod.Affinity.PodAntiAffinity.HardScheduling, err)
	}
	return pat
}

func (pw *PodWatcher) getFirmamentWeightedPodAffinityTermforPodAntiAffinity(pod *Pod) []*firmament.WeightedPodAffinityTermAntiAff {
	var wpat []*firmament.WeightedPodAffinityTermAntiAff
	err := copier.Copy(&wpat, pod.Affinity.PodAntiAffinity.SoftScheduling)
	if err != nil {
		glog.Errorf("WeightedPodAffinityTerm %v for PodAntiAffinity could not be copied to firmament, err: %v", pod.Affinity.PodAntiAffinity.SoftScheduling, err)
	}
	return wpat
}

func setTaskNetworkRequirement(td *firmament.TaskDescriptor, nodeSelectors NodeSelectors) {
	if val, ok := nodeSelectors["networkRequirement"]; ok {
		res, err := strconv.ParseUint(val, 10, 64)
		if err == nil {
			td.ResourceRequest.NetRxBw = res
		} else {
			glog.Errorf("Failed to parse networkRequirement %v", err)
		}
	}
}

func setTaskType(td *firmament.TaskDescriptor) {
	for _, label := range td.Labels {
		if label.Key == "taskType" {
			switch label.Value {
			case "Sheep":
				td.TaskType = firmament.TaskDescriptor_SHEEP
			case "Rabbit":
				td.TaskType = firmament.TaskDescriptor_RABBIT
			case "Devil":
				td.TaskType = firmament.TaskDescriptor_DEVIL
			case "Turtle":
				td.TaskType = firmament.TaskDescriptor_TURTLE
			default:
				glog.Errorf("Unexpected task type %s for task %s", label.Value, td.Name)
			}
		}
	}
}

<<<<<<< HEAD
func Update(pw kubernetes.Interface, pod *v1.Pod, condition *v1.PodCondition) error {
	glog.V(1).Infof("Updating pod condition for %s/%s to (%s==%s)", pod.Namespace, pod.Name, condition.Type, condition.Status)
	if UpdatePodCondition(&pod.Status, condition) {
		_, err := pw.CoreV1().Pods(pod.Namespace).UpdateStatus(pod)
		return err
	}
	return nil
}

// Updates existing pod condition or creates a new one. Sets LastTransitionTime to now if the
// status has changed.
// Returns true if pod condition has changed or has been added.
func UpdatePodCondition(status *v1.PodStatus, condition *v1.PodCondition) bool {
	condition.LastTransitionTime = metav1.Now()
	// Try to find this pod condition.
	conditionIndex, oldCondition := GetPodCondition(status, condition.Type)

	if oldCondition == nil {
		// We are adding new pod condition.
		status.Conditions = append(status.Conditions, *condition)
		return true
	} else {
		// We are updating an existing condition, so we need to check if it has changed.
		if condition.Status == oldCondition.Status {
			condition.LastTransitionTime = oldCondition.LastTransitionTime
		}

		isEqual := condition.Status == oldCondition.Status &&
			condition.Reason == oldCondition.Reason &&
			condition.Message == oldCondition.Message &&
			condition.LastProbeTime.Equal(&oldCondition.LastProbeTime) &&
			condition.LastTransitionTime.Equal(&oldCondition.LastTransitionTime)

		status.Conditions[conditionIndex] = *condition
		// Return true if one of the fields have changed.
		return !isEqual
	}
}

// GetPodCondition extracts the provided condition from the given status and returns that.
// Returns nil and -1 if the condition is not present, and the index of the located condition.
func GetPodCondition(status *v1.PodStatus, conditionType v1.PodConditionType) (int, *v1.PodCondition) {
	if status == nil {
		return -1, nil
	}
	return GetPodConditionFromList(status.Conditions, conditionType)
}

// GetPodConditionFromList extracts the provided condition from the given list of condition and
// returns the index of the condition and the condition. Returns -1 and nil if the condition is not present.
func GetPodConditionFromList(conditions []v1.PodCondition, conditionType v1.PodConditionType) (int, *v1.PodCondition) {
	if conditions == nil {
		return -1, nil
	}
	for i := range conditions {
		if conditions[i].Type == conditionType {
			return i, &conditions[i]
		}
	}
	return -1, nil
=======
func (pw *PodWatcher) getPVNodeAffinity(volumes []v1.Volume, pod *v1.Pod) (*v1.Pod, bool) {

	glog.Info("Before ", pod.Spec.Affinity.NodeAffinity)
	for _, v := range volumes {
		pvcName := v.PersistentVolumeClaim.ClaimName
		pvc, err := pw.clientset.CoreV1().PersistentVolumeClaims(pod.Namespace).Get(pvcName, metav1.GetOptions{})

		if err != nil {
			glog.Error("Unable to reterive the PVc", err)
			return nil, false
		}
		if pvc.Spec.VolumeName != "" {

			pv, err := pw.clientset.CoreV1().PersistentVolumes().Get(pvc.Spec.VolumeName, metav1.GetOptions{})

			if err != nil {
				glog.Error("Unable to get PV called", pvc.Spec.VolumeName, err)
				return nil, false
			}

			pvNodeSelector := pv.Spec.NodeAffinity.Required

			podNodeAffinity := pod.Spec.Affinity.NodeAffinity
			podNodeSelector := podNodeAffinity.RequiredDuringSchedulingIgnoredDuringExecution
			podNodeSelector.NodeSelectorTerms = append(podNodeSelector.NodeSelectorTerms, pvNodeSelector.NodeSelectorTerms...)
			pod.Spec.Affinity.NodeAffinity = podNodeAffinity
		} else {
			// cannot find the right pv
			glog.Error("Cannot schedule this pod since no matchin PV found", pod.Name)
			return nil, false
		}

		glog.Info("After ", pod.Spec.Affinity.NodeAffinity)
	}

	return pod, true

>>>>>>> 1da27994
}<|MERGE_RESOLUTION|>--- conflicted
+++ resolved
@@ -306,7 +306,6 @@
 func (pw *PodWatcher) enqueuePodAddition(key interface{}, obj interface{}) {
 	pod := obj.(*v1.Pod)
 	addedPod := pw.parsePod(pod)
-<<<<<<< HEAD
 	// update the pod
 	// Note the sequence is importatnt
 	PodToK8sPodLock.Lock()
@@ -317,7 +316,6 @@
 	PodToK8sPod[identifier] = pod.DeepCopy()
 	glog.Info("in the podaddtition ", identifier)
 	PodToK8sPodLock.Unlock()
-=======
 
 	// if the pod had volumes
 	// check for the bind volumes
@@ -333,7 +331,6 @@
 			return
 		}
 	}
->>>>>>> 1da27994
 	pw.podWorkQueue.Add(key, addedPod)
 	glog.V(2).Info("enqueuePodAddition: Added pod ", addedPod.Identifier)
 }
@@ -494,7 +491,8 @@
 						td, ok := PodToTD[pod.Identifier]
 						PodMux.RUnlock()
 						if !ok {
-							glog.Fatalf("Pod %s does not exist", pod.Identifier)
+							glog.Infof("Pod %s does not exist", pod.Identifier)
+							continue
 						}
 						// TODO(jiaxuanzhou) need to metric the task remove latency ?
 						firmament.TaskRemoved(pw.fc, &firmament.TaskUID{TaskUid: td.Uid})
@@ -537,10 +535,12 @@
 						td, okPod := PodToTD[pod.Identifier]
 						PodMux.Unlock()
 						if !okJob {
-							glog.Fatalf("Pod's %v job does not exist", pod.Identifier)
+							glog.Infof("Pod's %v job does not exist", pod.Identifier)
+							continue
 						}
 						if !okPod {
-							glog.Fatalf("Pod %v does not exist", pod.Identifier)
+							glog.Infof("Pod %v does not exist", pod.Identifier)
+							continue
 						}
 						pw.updateTask(pod, td)
 						taskDescription := &firmament.TaskDescription{
@@ -848,7 +848,6 @@
 	}
 }
 
-<<<<<<< HEAD
 func Update(pw kubernetes.Interface, pod *v1.Pod, condition *v1.PodCondition) error {
 	glog.V(1).Infof("Updating pod condition for %s/%s to (%s==%s)", pod.Namespace, pod.Name, condition.Type, condition.Status)
 	if UpdatePodCondition(&pod.Status, condition) {
@@ -909,12 +908,24 @@
 		}
 	}
 	return -1, nil
-=======
+
+}
+
 func (pw *PodWatcher) getPVNodeAffinity(volumes []v1.Volume, pod *v1.Pod) (*v1.Pod, bool) {
 
-	glog.Info("Before ", pod.Spec.Affinity.NodeAffinity)
+	var pvcName string
+	if pod.Spec.Affinity != nil && pod.Spec.Affinity.NodeAffinity != nil {
+		glog.Info("Before ", pod.Spec.Affinity.NodeAffinity)
+	}
 	for _, v := range volumes {
-		pvcName := v.PersistentVolumeClaim.ClaimName
+		glog.Info(v," PV claim name for pod", pod.Name)
+		if v.VolumeSource.PersistentVolumeClaim!=nil{
+			pvcName=v.VolumeSource.PersistentVolumeClaim.ClaimName
+			glog.Info("PV claim name ", pvcName)
+		}else{
+			glog.Info("No pvc avaliable for this volume")
+			continue
+		}
 		pvc, err := pw.clientset.CoreV1().PersistentVolumeClaims(pod.Namespace).Get(pvcName, metav1.GetOptions{})
 
 		if err != nil {
@@ -930,12 +941,40 @@
 				return nil, false
 			}
 
-			pvNodeSelector := pv.Spec.NodeAffinity.Required
-
-			podNodeAffinity := pod.Spec.Affinity.NodeAffinity
-			podNodeSelector := podNodeAffinity.RequiredDuringSchedulingIgnoredDuringExecution
-			podNodeSelector.NodeSelectorTerms = append(podNodeSelector.NodeSelectorTerms, pvNodeSelector.NodeSelectorTerms...)
-			pod.Spec.Affinity.NodeAffinity = podNodeAffinity
+			var pvNodeSelector *v1.NodeSelector
+			if pv.Spec.NodeAffinity != nil && pv.Spec.NodeAffinity.Required != nil {
+				pvNodeSelector = pv.Spec.NodeAffinity.Required
+			} else {
+				glog.Error("No matching node selecotr for PV found")
+				return nil, false
+			}
+
+			if pod.Spec.Affinity != nil {
+				podNodeAffinity := pod.Spec.Affinity.NodeAffinity
+				if podNodeAffinity != nil {
+					if podNodeAffinity.RequiredDuringSchedulingIgnoredDuringExecution != nil {
+						podNodeSelector := podNodeAffinity.RequiredDuringSchedulingIgnoredDuringExecution
+						podNodeSelector.NodeSelectorTerms = append(podNodeSelector.NodeSelectorTerms, pvNodeSelector.NodeSelectorTerms...)
+					} else {
+						podNodeAffinity.RequiredDuringSchedulingIgnoredDuringExecution = &v1.NodeSelector{
+							NodeSelectorTerms: pvNodeSelector.NodeSelectorTerms,
+						}
+					}
+				} else {
+					pod.Spec.Affinity.NodeAffinity = &v1.NodeAffinity{
+						RequiredDuringSchedulingIgnoredDuringExecution: &v1.NodeSelector{
+							NodeSelectorTerms: pvNodeSelector.NodeSelectorTerms,
+						}}
+				}
+			} else {
+				pod.Spec.Affinity = &v1.Affinity{
+					NodeAffinity: &v1.NodeAffinity{
+						RequiredDuringSchedulingIgnoredDuringExecution: &v1.NodeSelector{
+							NodeSelectorTerms: pvNodeSelector.NodeSelectorTerms,
+						},
+					},
+				}
+			}
 		} else {
 			// cannot find the right pv
 			glog.Error("Cannot schedule this pod since no matchin PV found", pod.Name)
@@ -947,5 +986,4 @@
 
 	return pod, true
 
->>>>>>> 1da27994
 }