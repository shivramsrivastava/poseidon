--- conflicted
+++ resolved
@@ -304,12 +304,6 @@
 
 func (pw *PodWatcher) enqueuePodAddition(key interface{}, obj interface{}) {
 	pod := obj.(*v1.Pod)
-<<<<<<< HEAD
-	if addedPod := pw.parsePod(pod); addedPod != nil {
-		pw.podWorkQueue.Add(key, addedPod)
-		glog.V(2).Info("enqueuePodAddition: Added pod ", addedPod.Identifier)
-	}
-=======
 	addedPod := pw.parsePod(pod)
 	pw.podWorkQueue.Add(key, addedPod)
 	// update the pod
@@ -321,7 +315,6 @@
 	PodToK8sPod[identifier] = pod.DeepCopy()
 	PodToK8sPodLock.Unlock()
 	glog.V(2).Info("enqueuePodAddition: Added pod ", addedPod.Identifier)
->>>>>>> 3e1081b8
 }
 
 func (pw *PodWatcher) enqueuePodDeletion(key interface{}, obj interface{}) {
@@ -350,12 +343,6 @@
 	newPod := newObj.(*v1.Pod)
 	if oldPod.Status.Phase != newPod.Status.Phase {
 		// TODO(ionel): pw code assumes that if other fields changed as well then Firmament will automatically update them upon state transition. pw is currently not true.
-<<<<<<< HEAD
-		if updatedPod := pw.parsePod(newPod); updatedPod != nil {
-			pw.podWorkQueue.Add(key, updatedPod)
-			glog.V(2).Infof("enqueuePodUpdate: Updated pod state change %v %s", updatedPod.Identifier, updatedPod.State)
-		}
-=======
 		updatedPod := pw.parsePod(newPod)
 		pw.podWorkQueue.Add(key, updatedPod)
 		glog.V(2).Infof("enqueuePodUpdate: Updated pod state change %v %s", updatedPod.Identifier, updatedPod.State)
@@ -368,7 +355,6 @@
 		}
 		PodToK8sPod[identifier] = newPod.DeepCopy()
 		PodToK8sPodLock.Unlock()
->>>>>>> 3e1081b8
 		return
 	}
 	oldCPUReq, oldMemReq := pw.getCPUMemRequest(oldPod)
