--- conflicted
+++ resolved
@@ -303,16 +303,10 @@
 
 func (pw *PodWatcher) enqueuePodAddition(key interface{}, obj interface{}) {
 	pod := obj.(*v1.Pod)
-<<<<<<< HEAD
 	if addedPod := pw.parsePod(pod); addedPod != nil {
 		pw.podWorkQueue.Add(key, addedPod)
 		glog.V(2).Info("enqueuePodAddition: Added pod ", addedPod.Identifier)
 	}
-=======
-	addedPod := pw.parsePod(pod)
-	pw.podWorkQueue.Add(key, addedPod)
-	glog.V(2).Info("enqueuePodAddition: Added pod ", addedPod.Identifier)
->>>>>>> c870057a
 }
 
 func (pw *PodWatcher) enqueuePodDeletion(key interface{}, obj interface{}) {
@@ -341,16 +335,10 @@
 	newPod := newObj.(*v1.Pod)
 	if oldPod.Status.Phase != newPod.Status.Phase {
 		// TODO(ionel): pw code assumes that if other fields changed as well then Firmament will automatically update them upon state transition. pw is currently not true.
-<<<<<<< HEAD
 		if updatedPod := pw.parsePod(newPod); updatedPod != nil {
 			pw.podWorkQueue.Add(key, updatedPod)
 			glog.V(2).Infof("enqueuePodUpdate: Updated pod state change %v %s", updatedPod.Identifier, updatedPod.State)
 		}
-=======
-		updatedPod := pw.parsePod(newPod)
-		pw.podWorkQueue.Add(key, updatedPod)
-		glog.V(2).Infof("enqueuePodUpdate: Updated pod state change %v %s", updatedPod.Identifier, updatedPod.State)
->>>>>>> c870057a
 		return
 	}
 	oldCPUReq, oldMemReq := pw.getCPUMemRequest(oldPod)
@@ -359,20 +347,12 @@
 		!reflect.DeepEqual(oldPod.Labels, newPod.Labels) ||
 		!reflect.DeepEqual(oldPod.Annotations, newPod.Annotations) ||
 		!reflect.DeepEqual(oldPod.Spec.NodeSelector, newPod.Spec.NodeSelector) {
-<<<<<<< HEAD
 		if updatedPod := pw.parsePod(newPod); updatedPod != nil {
 			// we need to change the state here
 			updatedPod.State = PodUpdated
 			pw.podWorkQueue.Add(key, updatedPod)
 			glog.V(2).Infof("enqueuePodUpdate: Updated pod ", updatedPod.Identifier)
 		}
-=======
-		updatedPod := pw.parsePod(newPod)
-		// we need to change the state here
-		updatedPod.State = PodUpdated
-		pw.podWorkQueue.Add(key, updatedPod)
-		glog.V(2).Info("enqueuePodUpdate: Updated pod ", updatedPod.Identifier)
->>>>>>> c870057a
 		return
 	}
 }
@@ -403,10 +383,6 @@
 }
 
 func (pw *PodWatcher) podWorker() {
-<<<<<<< HEAD
-=======
-
->>>>>>> c870057a
 	func() {
 		wg := new(sync.WaitGroup)
 		defer func() {
@@ -429,10 +405,7 @@
 					case PodPending:
 						glog.V(2).Info("PodPending ", pod.Identifier)
 						PodMux.Lock()
-<<<<<<< HEAD
-=======
-
->>>>>>> c870057a
+
 						// check if the pod already exists
 						// this cases happend when Replicaset are used.
 						// When a replicaset is delete it creates more pods with the same name
@@ -488,11 +461,8 @@
 						}
 						// TODO(jiaxuanzhou) need to metric the task remove latency ?
 						firmament.TaskRemoved(pw.fc, &firmament.TaskUID{TaskUid: td.Uid})
-<<<<<<< HEAD
 						//TODO(nikita): remove the print
 						fmt.Println("Deletion Task Id: ", td.Uid)
-=======
->>>>>>> c870057a
 						PodMux.Lock()
 						delete(PodToTD, pod.Identifier)
 						delete(TaskIDToPod, td.GetUid())
@@ -513,11 +483,8 @@
 						if !ok {
 							glog.Fatalf("Pod %s does not exist", pod.Identifier)
 						}
-<<<<<<< HEAD
 						//TODO(nikita): remove the print
 						fmt.Println("Failed Task Id: ", td.Uid)
-=======
->>>>>>> c870057a
 						firmament.TaskFailed(pw.fc, &firmament.TaskUID{TaskUid: td.Uid})
 					case PodRunning:
 						glog.V(2).Info("PodRunning ", pod.Identifier)
@@ -657,11 +624,8 @@
 				Operator: tolerations.Operator,
 				Effect:   tolerations.Effect,
 			})
-<<<<<<< HEAD
 		//TODO(nikita): remove the print
 		fmt.Println(tolerations)
-=======
->>>>>>> c870057a
 	}
 	// Get the network requirement from pods label, and set it in ResourceRequest of the TaskDescriptor
 	setTaskNetworkRequirement(task, pod.Labels)
