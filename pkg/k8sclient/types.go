--- conflicted
+++ resolved
@@ -88,12 +88,9 @@
 	CPUAllocatable   int64
 	MemCapacityKb    int64
 	MemAllocatableKb int64
-<<<<<<< HEAD
 	EphemeralCapKb   int64
 	EphemeralAllocKb int64
-=======
 	PodAllocatable   int64
->>>>>>> f059feb6
 	Labels           map[string]string
 	Annotations      map[string]string
 	Taints           []Taint
