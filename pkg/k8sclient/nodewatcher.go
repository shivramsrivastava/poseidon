/*
Copyright 2018 The Kubernetes Authors.

Licensed under the Apache License, Version 2.0 (the "License");
you may not use this file except in compliance with the License.
You may obtain a copy of the License at

    http://www.apache.org/licenses/LICENSE-2.0

Unless required by applicable law or agreed to in writing, software
distributed under the License is distributed on an "AS IS" BASIS,
WITHOUT WARRANTIES OR CONDITIONS OF ANY KIND, either express or implied.
See the License for the specific language governing permissions and
limitations under the License.
*/

package k8sclient

import (
	"fmt"
	"reflect"
	"sync"
	"time"

	"github.com/golang/glog"
	"github.com/jinzhu/copier"
	"github.com/kubernetes-sigs/poseidon/pkg/firmament"
	"k8s.io/api/core/v1"
	metav1 "k8s.io/apimachinery/pkg/apis/meta/v1"
	"k8s.io/apimachinery/pkg/runtime"
	utilruntime "k8s.io/apimachinery/pkg/util/runtime"
	"k8s.io/apimachinery/pkg/util/wait"
	"k8s.io/apimachinery/pkg/watch"
	"k8s.io/client-go/kubernetes"
	"k8s.io/client-go/tools/cache"
)

// NewNodeWatcher initializes a NodeWatcher based on the given Kubernetes client and Firmament client.
func NewNodeWatcher(client kubernetes.Interface, fc firmament.FirmamentSchedulerClient) *NodeWatcher {
	glog.Info("Starting NodeWatcher...")
	NodeMux = new(sync.RWMutex)
	NodeToRTND = make(map[string]*firmament.ResourceTopologyNodeDescriptor)
	ResIDToNode = make(map[string]string)
	nodewatcher := &NodeWatcher{
		clientset: client,
		fc:        fc,
	}
	_, controller := cache.NewInformer(
		&cache.ListWatch{
			ListFunc: func(alo metav1.ListOptions) (runtime.Object, error) {
				return client.CoreV1().Nodes().List(alo)
			},
			WatchFunc: func(alo metav1.ListOptions) (watch.Interface, error) {
				return client.CoreV1().Nodes().Watch(alo)
			},
		},
		&v1.Node{},
		0,
		cache.ResourceEventHandlerFuncs{
			AddFunc: func(obj interface{}) {
				key, err := cache.MetaNamespaceKeyFunc(obj)
				if err != nil {
					glog.Errorf("AddFunc: error getting key %v", err)
				}
				nodewatcher.enqueueNodeAddition(key, obj)
			},
			UpdateFunc: func(old, new interface{}) {
				key, err := cache.MetaNamespaceKeyFunc(new)
				if err != nil {
					glog.Errorf("UpdateFunc: error getting key %v", err)
				}
				nodewatcher.enqueueNodeUpdate(key, old, new)
			},
			DeleteFunc: func(obj interface{}) {
				key, err := cache.MetaNamespaceKeyFunc(obj)
				if err != nil {
					glog.Errorf("DeleteFunc: error getting key %v", err)
				}
				nodewatcher.enqueueNodeDeletion(key, obj)
			},
		},
	)
	nodewatcher.controller = controller
	nodewatcher.nodeWorkQueue = NewKeyedQueue()
	return nodewatcher
}

func (nw *NodeWatcher) getReadyAndOutOfDiskConditions(node *v1.Node) (isReady bool, isOutOfDisk bool) {
	isReady = false
	isOutOfDisk = false
	for _, cond := range node.Status.Conditions {
		switch cond.Type {
		case v1.NodeOutOfDisk:
			isOutOfDisk = cond.Status == v1.ConditionTrue
		case v1.NodeReady:
			isReady = cond.Status == v1.ConditionTrue
		}
	}
	return isReady, isOutOfDisk
}

func (nw *NodeWatcher) getTaints(node *v1.Node) []Taint {
	var taints []Taint
	copier.Copy(&taints, node.Spec.Taints)
	return taints
}

func (nw *NodeWatcher) parseNode(node *v1.Node, phase NodePhase) *Node {
	isReady, isOutOfDisk := nw.getReadyAndOutOfDiskConditions(node)
	cpuCapQuantity := node.Status.Capacity[v1.ResourceCPU]
	cpuAllocQuantity := node.Status.Allocatable[v1.ResourceCPU]
	memCapQuantity := node.Status.Capacity[v1.ResourceMemory]
	memCap, _ := memCapQuantity.AsInt64()
	memAllocQuantity := node.Status.Allocatable[v1.ResourceMemory]
	memAlloc, _ := memAllocQuantity.AsInt64()
<<<<<<< HEAD
	podAllocQuantity := node.Status.Allocatable[v1.ResourcePods]
=======
	ephemeralCapQty := node.Status.Capacity[v1.ResourceEphemeralStorage]
	ephemeralCap, _ := ephemeralCapQty.AsInt64()
	ephemeralAllocQty := node.Status.Allocatable[v1.ResourceEphemeralStorage]
	ephemeralAlloc, _ := ephemeralAllocQty.AsInt64()
>>>>>>> be29ad00

	return &Node{
		Hostname:         node.Name,
		Phase:            phase,
		IsReady:          isReady,
		IsOutOfDisk:      isOutOfDisk,
		CPUCapacity:      cpuCapQuantity.MilliValue(),
		CPUAllocatable:   cpuAllocQuantity.MilliValue(),
		MemCapacityKb:    memCap / bytesToKb,
		MemAllocatableKb: memAlloc / bytesToKb,
<<<<<<< HEAD
		PodAllocatable:   podAllocQuantity.Value(),
=======
		EphemeralCapKb:   ephemeralCap / bytesToKb,
		EphemeralAllocKb: ephemeralAlloc / bytesToKb,
>>>>>>> be29ad00
		Labels:           node.Labels,
		Annotations:      node.Annotations,
		Taints:           nw.getTaints(node),
	}
}

func (nw *NodeWatcher) enqueueNodeAddition(key, obj interface{}) {
	node := obj.(*v1.Node)
	if node.Spec.Unschedulable {
		glog.Info("enqueueNodeAddition: received an Unschedulable node", node.Name)
		return
	}
	addedNode := nw.parseNode(node, NodeAdded)
	nw.nodeWorkQueue.Add(key, addedNode)
	glog.Info("enqueueNodeAdition: Added node ", addedNode.Hostname)
}

func (nw *NodeWatcher) enqueueNodeUpdate(key, oldObj, newObj interface{}) {
	// XXX(ionel): enqueueNodeUpdate gets called whenever one of node's timestamp is updated. Figure out solution such that the method is called only when certain fields change.
	oldNode := oldObj.(*v1.Node)
	newNode := newObj.(*v1.Node)
	if oldNode.Spec.Unschedulable != newNode.Spec.Unschedulable {
		if oldNode.Spec.Unschedulable {
			addedNode := nw.parseNode(newNode, NodeAdded)
			nw.nodeWorkQueue.Add(key, addedNode)
			glog.Info("enqueueNodeUpdate: Added node ", addedNode.Hostname)
			return
		}
		// Can not schedule pods on the node any more.
		deletedNode := nw.parseNode(newNode, NodeDeleted)
		nw.nodeWorkQueue.Add(key, deletedNode)
		glog.Info("enqueueNodeUpdate: Deleted node ", deletedNode.Hostname)
		return
	}
	oldIsReady, oldIsOutOfDisk := nw.getReadyAndOutOfDiskConditions(oldNode)
	newIsReady, newIsOutOfDisk := nw.getReadyAndOutOfDiskConditions(newNode)

	if oldIsReady != newIsReady || oldIsOutOfDisk != newIsOutOfDisk {
		if newIsReady && !newIsOutOfDisk {
			addedNode := nw.parseNode(newNode, NodeAdded)
			nw.nodeWorkQueue.Add(key, addedNode)
			glog.Info("enqueueNodeUpdate: Added node ", addedNode.Hostname)
			return
		}
		failedNode := nw.parseNode(newNode, NodeFailed)
		nw.nodeWorkQueue.Add(key, failedNode)
		glog.Info("enqueueNodeUpdate: Failed node ", failedNode.Hostname)
		return
	}
	nodeUpdated := false
	if !reflect.DeepEqual(oldNode.Labels, newNode.Labels) {
		nodeUpdated = true
	}
	if !reflect.DeepEqual(oldNode.Annotations, newNode.Annotations) {
		nodeUpdated = true
	}
	if !reflect.DeepEqual(oldNode.Spec.Taints, newNode.Spec.Taints) {
		nodeUpdated = true
	}
	if nodeUpdated {
		updatedNode := nw.parseNode(newNode, NodeUpdated)
		nw.nodeWorkQueue.Add(key, updatedNode)
		glog.Info("enqueueNodeUpdate: Updated node ", updatedNode.Hostname)
	}
}

func (nw *NodeWatcher) enqueueNodeDeletion(key, obj interface{}) {
	node := obj.(*v1.Node)
	if node.Spec.Unschedulable {
		// Poseidon doesn't care about Unschedulable nodes.
		return
	}
	deletedNode := &Node{
		Hostname: node.Name,
		Phase:    NodeDeleted,
	}
	nw.nodeWorkQueue.Add(key, deletedNode)
	glog.Info("enqueueNodeDeletion: Deleted node ", deletedNode.Hostname)
}

// Run starts node watcher.
func (nw *NodeWatcher) Run(stopCh <-chan struct{}, nWorkers int) {
	defer utilruntime.HandleCrash()

	// The workers can stop when we are done.
	defer nw.nodeWorkQueue.ShutDown()
	defer glog.Info("Shutting down NodeWatcher")
	glog.Info("Getting node updates...")

	go nw.controller.Run(stopCh)

	if !cache.WaitForCacheSync(stopCh, nw.controller.HasSynced) {
		utilruntime.HandleError(fmt.Errorf("Timed out waiting for caches to sync"))
		return
	}

	glog.Info("Starting node watching workers")
	for i := 0; i < nWorkers; i++ {
		go wait.Until(nw.nodeWorker, time.Second, stopCh)
	}

	<-stopCh
	glog.Info("Stopping node watcher")
}

func (nw *NodeWatcher) nodeWorker() {
	for {
		func() {
			key, items, quit := nw.nodeWorkQueue.Get()
			if quit {
				return
			}
			for _, item := range items {
				node := item.(*Node)
				switch node.Phase {
				case NodeAdded:
					NodeMux.Lock()
					rtnd := nw.createResourceTopologyForNode(node)
					_, ok := NodeToRTND[node.Hostname]
					if ok {
						glog.Infof("Node %s already exists", node.Hostname)
						NodeMux.Unlock()
						continue
					}
					NodeToRTND[node.Hostname] = rtnd
					glog.Info(NodeToRTND, " in Nodedded")
					ResIDToNode[rtnd.GetResourceDesc().GetUuid()] = node.Hostname
					NodeMux.Unlock()
					firmament.NodeAdded(nw.fc, rtnd)

				case NodeDeleted:
					NodeMux.RLock()
					rtnd, ok := NodeToRTND[node.Hostname]
					NodeMux.RUnlock()
					if !ok {
						glog.Fatalf("Node %s does not exist", node.Hostname)
					}
					resID := rtnd.GetResourceDesc().GetUuid()
					firmament.NodeRemoved(nw.fc, &firmament.ResourceUID{ResourceUid: resID})
					NodeMux.Lock()
					nw.cleanResourceStateForNode(rtnd)
					delete(NodeToRTND, node.Hostname)
					delete(ResIDToNode, resID)
					NodeMux.Unlock()
					glog.Info(NodeToRTND, " in NodeDeleted")
				case NodeFailed:
					NodeMux.RLock()
					rtnd, ok := NodeToRTND[node.Hostname]
					NodeMux.RUnlock()
					if !ok {
						glog.Fatalf("Node %s does not exist", node.Hostname)
					}
					resID := rtnd.GetResourceDesc().GetUuid()
					firmament.NodeFailed(nw.fc, &firmament.ResourceUID{ResourceUid: resID})
					NodeMux.Lock()
					nw.cleanResourceStateForNode(rtnd)
					delete(NodeToRTND, node.Hostname)
					delete(ResIDToNode, resID)
					NodeMux.Unlock()
					glog.Info(NodeToRTND, " in NodFailed")
				case NodeUpdated:
					NodeMux.RLock()
					rtnd, ok := NodeToRTND[node.Hostname]
					if !ok {
						glog.Fatalf("Node %s does not exist", node.Hostname)
					}
					nw.updateResourceDescriptor(node, rtnd)
					NodeMux.RUnlock()
					firmament.NodeUpdated(nw.fc, rtnd)
					glog.Info(NodeToRTND, " in NodeUpdated")
				default:
					glog.Fatalf("Unexpected node %s phase %s", node.Hostname, node.Phase)
				}
			}
			defer nw.nodeWorkQueue.Done(key)
		}()
	}
}

func (nw *NodeWatcher) cleanResourceStateForNode(rtnd *firmament.ResourceTopologyNodeDescriptor) {
	delete(ResIDToNode, rtnd.GetResourceDesc().GetUuid())
	for _, childRTND := range rtnd.GetChildren() {
		nw.cleanResourceStateForNode(childRTND)
	}
}

func (nw *NodeWatcher) createResourceTopologyForNode(node *Node) *firmament.ResourceTopologyNodeDescriptor {
	resUUID := nw.generateResourceID(node.Hostname)
	rtnd := &firmament.ResourceTopologyNodeDescriptor{
		ResourceDesc: &firmament.ResourceDescriptor{
			Uuid:         resUUID,
			Type:         firmament.ResourceDescriptor_RESOURCE_MACHINE,
			State:        firmament.ResourceDescriptor_RESOURCE_IDLE,
			FriendlyName: node.Hostname,
			ResourceCapacity: &firmament.ResourceVector{
				RamCap:       uint64(node.MemCapacityKb),
				CpuCores:     float32(node.CPUCapacity),
				EphemeralCap: uint64(node.EphemeralCapKb),
			},
			MaxPods: uint64(node.PodAllocatable),
		},
	}
	ResIDToNode[resUUID] = node.Hostname
	// TODO(ionel) Add annotations.
	// Add labels.
	for label, value := range node.Labels {
		rtnd.ResourceDesc.Labels = append(rtnd.ResourceDesc.Labels,
			&firmament.Label{
				Key:   label,
				Value: value,
			})
	}

	for _, taint := range node.Taints {
		rtnd.ResourceDesc.Taints = append(rtnd.ResourceDesc.Taints,
			&firmament.Taint{
				Key:    taint.Key,
				Value:  taint.Value,
				Effect: taint.Effect,
			})
	}

	// TODO(ionel): In the future, we want to get real node topology.
	// We currently only create a PU per machine because Heapster doesn't
	// provide per PU/core statistics.
	friendlyName := node.Hostname + "_PU #0"
	puUUID := nw.generateResourceID(friendlyName)
	puRtnd := &firmament.ResourceTopologyNodeDescriptor{
		ResourceDesc: &firmament.ResourceDescriptor{
			Uuid:         puUUID,
			Type:         firmament.ResourceDescriptor_RESOURCE_PU,
			State:        firmament.ResourceDescriptor_RESOURCE_IDLE,
			FriendlyName: friendlyName,
			Labels:       rtnd.ResourceDesc.Labels,
			ResourceCapacity: &firmament.ResourceVector{
				RamCap:       uint64(node.MemCapacityKb),
				CpuCores:     float32(node.CPUCapacity),
				EphemeralCap: uint64(node.EphemeralCapKb),
			},
			Taints: rtnd.ResourceDesc.Taints,
		},
		ParentId: resUUID,
	}

	rtnd.Children = append(rtnd.Children, puRtnd)
	ResIDToNode[puUUID] = node.Hostname
	return rtnd
}

func (nw *NodeWatcher) generateResourceID(seed string) string {
	return GenerateUUID(seed)
}

// updateResourceDescriptor to update the labels to resource descriptor
func (nw *NodeWatcher) updateResourceDescriptor(node *Node, rtnd *firmament.ResourceTopologyNodeDescriptor) {
	rtnd.ResourceDesc.Labels = nil
	rtnd.ResourceDesc.Taints = nil
	for label, value := range node.Labels {
		rtnd.ResourceDesc.Labels = append(rtnd.ResourceDesc.Labels,
			&firmament.Label{
				Key:   label,
				Value: value,
			})
	}

	for _, taint := range node.Taints {
		rtnd.ResourceDesc.Taints = append(rtnd.ResourceDesc.Taints,
			&firmament.Taint{
				Key:    taint.Key,
				Value:  taint.Value,
				Effect: taint.Effect,
			})
	}
}<|MERGE_RESOLUTION|>--- conflicted
+++ resolved
@@ -113,14 +113,11 @@
 	memCap, _ := memCapQuantity.AsInt64()
 	memAllocQuantity := node.Status.Allocatable[v1.ResourceMemory]
 	memAlloc, _ := memAllocQuantity.AsInt64()
-<<<<<<< HEAD
 	podAllocQuantity := node.Status.Allocatable[v1.ResourcePods]
-=======
 	ephemeralCapQty := node.Status.Capacity[v1.ResourceEphemeralStorage]
 	ephemeralCap, _ := ephemeralCapQty.AsInt64()
 	ephemeralAllocQty := node.Status.Allocatable[v1.ResourceEphemeralStorage]
 	ephemeralAlloc, _ := ephemeralAllocQty.AsInt64()
->>>>>>> be29ad00
 
 	return &Node{
 		Hostname:         node.Name,
@@ -131,12 +128,9 @@
 		CPUAllocatable:   cpuAllocQuantity.MilliValue(),
 		MemCapacityKb:    memCap / bytesToKb,
 		MemAllocatableKb: memAlloc / bytesToKb,
-<<<<<<< HEAD
 		PodAllocatable:   podAllocQuantity.Value(),
-=======
 		EphemeralCapKb:   ephemeralCap / bytesToKb,
 		EphemeralAllocKb: ephemeralAlloc / bytesToKb,
->>>>>>> be29ad00
 		Labels:           node.Labels,
 		Annotations:      node.Annotations,
 		Taints:           nw.getTaints(node),
